--- conflicted
+++ resolved
@@ -92,11 +92,16 @@
         self._A = self.bounds[:, 1] - self.bounds[:, 0]
         self._jaclinear = torch.prod(self._A)
 
-<<<<<<< HEAD
-    def train(self, nsamples, f, epoch=5, alpha=0.5, multigpu=False):
-=======
-    def train(self, nsamples, f, f_dim=1, dtype=torch.float64, epoch=5, alpha=0.5):
->>>>>>> e0d13eeb
+    def train(
+        self,
+        nsamples,
+        f,
+        f_dim=1,
+        dtype=torch.float64,
+        epoch=5,
+        alpha=0.5,
+        multigpu=False,
+    ):
         q0 = Uniform(self.bounds, device=self.device, dtype=self.dtype)
         u, log_detJ0 = q0.sample(nsamples)
 
@@ -104,14 +109,9 @@
 
         for _ in range(epoch):
             x, log_detJ = self.forward(u)
-<<<<<<< HEAD
-            f2 = torch.exp(2 * (log_detJ + log_detJ0)) * _integrand(x) ** 2
-            self.add_training_data(u, f2, multigpu=multigpu)
-=======
             fx_weight = f(x, fx)
             f2 = torch.exp(2 * (log_detJ + log_detJ0)) * fx_weight**2
             self.add_training_data(u, f2)
->>>>>>> e0d13eeb
             self.adapt(alpha)
 
     def add_training_data(self, u, fval, multigpu=False):
